--- conflicted
+++ resolved
@@ -171,11 +171,10 @@
             IP addresses and ports from a list of strings.
     """
 
-<<<<<<< HEAD
-    def __init__(self, key: Keypair, netuid: int, embedder: Embedder | None=None) -> None:
-=======
-    def __init__(self, key: Keypair, netuid: int, client: CommuneClient) -> None:
->>>>>>> 57e9691d
+    def __init__(
+            self, key: Keypair, netuid: int, client: CommuneClient, 
+            embedder: Embedder | None=None
+            ) -> None:
         super().__init__()
         self.client = client
         self.key = key
@@ -197,7 +196,7 @@
         module_addreses = client.query_map_address(netuid)
         return module_addreses
 
-<<<<<<< HEAD
+
     def _get_validation_dataset(self, settings: ValidatorSettings):
         ig = InputGenerator()
         retrier = retry(5, [Exception])
@@ -221,10 +220,6 @@
         dataset: list[tuple[str, str]] = list(zip(questions, validator_answer))
         questions_age = time.time()
         return dataset, questions_age
-
-
-    def _get_euclidian_distance(self, str1: str, str2: str):
-        pass
 
 
     async def _get_miner_prediction(self, connection: list[str], question: str):
@@ -261,13 +256,9 @@
             print(f"caught exception {e} on module {connection}")
             return None, None
         
-
-    async def validate_step(self, settings: ValidatorSettings, syntia_netuid: int) -> None:
-=======
     async def validate_step(
         self, settings: ValidatorSettings, syntia_netuid: int
     ) -> None:
->>>>>>> 57e9691d
         """Performs a validation step.
 
         Generates questions based on the provided settings, prompts modules to
@@ -393,7 +384,7 @@
     validator = TextValidator(
         Keypair.create_from_mnemonic(KEY_MNEMONIC), SYNTHIA_NETUID, client
     )
-<<<<<<< HEAD
+
     setting = ValidatorSettings() #type: ignore
 
     # validator.wandb_dict = {}
@@ -401,14 +392,14 @@
     # exit()
     # scores = {1: 0, 12: 0.5, 3: 0.8, 4: 0.9, 5: 1}
     # print(set_weights(scores, SYNTHIA_NETUID, validator.client, validator.key))
-=======
+
     print(get_synthia_netuid(validator.client))
     exit()
     validator.wandb_dict = {}
     validator.init_wandb(ValidatorSettings(), validator.key)  #  type: ignore
     scores = {1: 0, 12: 0.5, 3: 0.8, 4: 0.9, 5: 1}
     print(set_weights(scores, SYNTHIA_NETUID, validator.client, validator.key))
->>>>>>> 57e9691d
+
 
     # modules = validator.get_modules(validator.client, validator.get_synthia_netuid())
     # print(modules)
